--- conflicted
+++ resolved
@@ -42,9 +42,7 @@
 	private static final String FILE_NAME = ".spring-boot-devtools.properties";
 
 	@Override
-<<<<<<< HEAD
-	public void postProcessEnvironment(ConfigurableEnvironment environment,
-			SpringApplication application) {
+	public void postProcessEnvironment(ConfigurableEnvironment environment, SpringApplication application) {
 		if (DevToolsEnablementDeducer.shouldEnable(Thread.currentThread())) {
 			File home = getHomeFolder();
 			File propertyFile = (home != null) ? new File(home, FILE_NAME) : null;
@@ -53,26 +51,12 @@
 				Properties properties;
 				try {
 					properties = PropertiesLoaderUtils.loadProperties(resource);
-					environment.getPropertySources().addFirst(
-							new PropertiesPropertySource("devtools-local", properties));
+					environment.getPropertySources()
+							.addFirst(new PropertiesPropertySource("devtools-local", properties));
 				}
 				catch (IOException ex) {
 					throw new IllegalStateException("Unable to load " + FILE_NAME, ex);
 				}
-=======
-	public void postProcessEnvironment(ConfigurableEnvironment environment, SpringApplication application) {
-		File home = getHomeFolder();
-		File propertyFile = (home != null) ? new File(home, FILE_NAME) : null;
-		if (propertyFile != null && propertyFile.exists() && propertyFile.isFile()) {
-			FileSystemResource resource = new FileSystemResource(propertyFile);
-			Properties properties;
-			try {
-				properties = PropertiesLoaderUtils.loadProperties(resource);
-				environment.getPropertySources().addFirst(new PropertiesPropertySource("devtools-local", properties));
-			}
-			catch (IOException ex) {
-				throw new IllegalStateException("Unable to load " + FILE_NAME, ex);
->>>>>>> 24925c3d
 			}
 		}
 	}
