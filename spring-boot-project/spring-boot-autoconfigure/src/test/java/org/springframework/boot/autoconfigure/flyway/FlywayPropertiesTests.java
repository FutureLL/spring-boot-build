--- conflicted
+++ resolved
@@ -105,17 +105,10 @@
 		// Handled as initSql array
 		ignoreProperties(configuration, "initSql");
 		ignoreProperties(properties, "initSqls");
-<<<<<<< HEAD
 		// Handled as dryRunOutput
 		ignoreProperties(configuration, "dryRunOutputAsFile", "dryRunOutputAsFileName");
 		// Deprecated
 		ignoreProperties(configuration, "errorHandlers", "errorHandlersAsClassNames");
-=======
-		// Pro version only
-		ignoreProperties(configuration, "batch", "dryRunOutput", "dryRunOutputAsFile", "dryRunOutputAsFileName",
-				"errorHandlers", "errorHandlersAsClassNames", "errorOverrides", "licenseKey", "oracleSqlplus", "stream",
-				"undoSqlMigrationPrefix");
->>>>>>> 24925c3d
 		List<String> configurationKeys = new ArrayList<>(configuration.keySet());
 		Collections.sort(configurationKeys);
 		List<String> propertiesKeys = new ArrayList<>(properties.keySet());
