--- conflicted
+++ resolved
@@ -53,33 +53,23 @@
 	}
 
 	@Test
-<<<<<<< HEAD
 	void nullResponseWithoutLogFile() {
-		assertThat(this.endpoint.logFile()).isNull();
+		LogFileWebEndpoint endpoint = new LogFileWebEndpoint(null, null);
+		assertThat(endpoint.logFile()).isNull();
 	}
 
 	@Test
 	void nullResponseWithMissingLogFile() {
 		this.environment.setProperty("logging.file.name", "no_test.log");
-		assertThat(this.endpoint.logFile()).isNull();
-=======
-	public void nullResponseWithoutLogFile() {
-		LogFileWebEndpoint endpoint = new LogFileWebEndpoint(null, null);
-		assertThat(endpoint.logFile()).isNull();
-	}
-
-	@Test
-	public void nullResponseWithMissingLogFile() {
-		this.environment.setProperty("logging.file", "no_test.log");
 		LogFileWebEndpoint endpoint = new LogFileWebEndpoint(LogFile.get(this.environment), null);
 		assertThat(endpoint.logFile()).isNull();
->>>>>>> 773dda3d
 	}
 
 	@Test
 	void resourceResponseWithLogFile() throws Exception {
 		this.environment.setProperty("logging.file.name", this.logFile.getAbsolutePath());
-		Resource resource = this.endpoint.logFile();
+		LogFileWebEndpoint endpoint = new LogFileWebEndpoint(LogFile.get(this.environment), null);
+		Resource resource = endpoint.logFile();
 		assertThat(resource).isNotNull();
 		assertThat(contentOf(resource.getFile())).isEqualTo("--TEST--");
 	}
@@ -95,13 +85,8 @@
 	}
 
 	@Test
-<<<<<<< HEAD
 	void resourceResponseWithExternalLogFile() throws Exception {
-		LogFileWebEndpoint endpoint = new LogFileWebEndpoint(this.environment, this.logFile);
-=======
-	public void resourceResponseWithExternalLogFile() throws Exception {
 		LogFileWebEndpoint endpoint = new LogFileWebEndpoint(null, this.logFile);
->>>>>>> 773dda3d
 		Resource resource = endpoint.logFile();
 		assertThat(resource).isNotNull();
 		assertThat(contentOf(resource.getFile())).isEqualTo("--TEST--");
